--- conflicted
+++ resolved
@@ -57,28 +57,16 @@
 extern void RegisterPredicateLockingXid(TransactionId xid);
 extern void PredicateLockRelation(Relation relation, Snapshot snapshot);
 extern void PredicateLockPage(Relation relation, BlockNumber blkno, Snapshot snapshot);
-<<<<<<< HEAD
-extern void PredicateLockTuple(Relation relation, HeapTuple tuple, Snapshot snapshot);
-extern void PredicateLockTID(Relation relation, ItemPointer tid, Snapshot snapshot);
-=======
 extern void PredicateLockTID(Relation relation, ItemPointer tid, Snapshot snapshot,
 							 TransactionId insert_xid);
->>>>>>> 8d1b9648
 extern void PredicateLockPageSplit(Relation relation, BlockNumber oldblkno, BlockNumber newblkno);
 extern void PredicateLockPageCombine(Relation relation, BlockNumber oldblkno, BlockNumber newblkno);
 extern void TransferPredicateLocksToHeapRelation(Relation relation);
 extern void ReleasePredicateLocks(bool isCommit, bool isReadOnlySafe);
 
 /* conflict detection (may also trigger rollback) */
-<<<<<<< HEAD
-extern void heap_CheckForSerializableConflictOut(bool valid, Relation relation, HeapTuple tuple,
-												 Buffer buffer, Snapshot snapshot);
-extern void CheckForSerializableConflictOut(Relation relation, TransactionId xid,
-											Snapshot snapshot);
-=======
 extern bool CheckForSerializableConflictOutNeeded(Relation relation, Snapshot snapshot);
 extern void CheckForSerializableConflictOut(Relation relation, TransactionId xid, Snapshot snapshot);
->>>>>>> 8d1b9648
 extern void CheckForSerializableConflictIn(Relation relation, ItemPointer tid, BlockNumber blkno);
 extern void CheckTableForSerializableConflictIn(Relation relation);
 
