--- conflicted
+++ resolved
@@ -1677,11 +1677,8 @@
 			rte->insertedCols = NULL;
 			rte->returningCols = NULL;
 			rte->updatedCols = NULL;
-<<<<<<< HEAD
+			rte->extraUpdatedCols = NULL;
 			rte->scanCols = NULL;
-=======
-			rte->extraUpdatedCols = NULL;
->>>>>>> efc5dcfd
 
 			/*
 			 * For the most part, Vars referencing the view should remain as
