--- conflicted
+++ resolved
@@ -2545,11 +2545,8 @@
 PredicateLockTID(Relation relation, ItemPointer tid, Snapshot snapshot,
 				 TransactionId tuple_xid)
 {
-<<<<<<< HEAD
-=======
 	PREDICATELOCKTARGETTAG tag;
 
->>>>>>> 8d1b9648
 	if (!SerializationNeededForRead(relation, snapshot))
 		return;
 
@@ -2562,17 +2559,6 @@
 		if (TransactionIdIsCurrentTransactionId(tuple_xid))
 			return;
 	}
-
-	PredicateLockTID(relation, &(tuple->t_self), snapshot);
-}
-
-void
-PredicateLockTID(Relation relation, ItemPointer tid, Snapshot snapshot)
-{
-	PREDICATELOCKTARGETTAG tag;
-
-	if (!SerializationNeededForRead(relation, snapshot))
-		return;
 
 	/*
 	 * Do quick-but-not-definitive test for a relation lock first.  This will
@@ -4060,20 +4046,11 @@
  * have a conflict out.
  */
 void
-<<<<<<< HEAD
-heap_CheckForSerializableConflictOut(bool visible, Relation relation,
-								HeapTuple tuple, Buffer buffer,
-								Snapshot snapshot)
-{
-	TransactionId xid;
-	HTSV_Result htsvResult;
-=======
 CheckForSerializableConflictOut(Relation relation, TransactionId xid, Snapshot snapshot)
 {
 	SERIALIZABLEXIDTAG sxidtag;
 	SERIALIZABLEXID *sxid;
 	SERIALIZABLEXACT *sxact;
->>>>>>> 8d1b9648
 
 	if (!SerializationNeededForRead(relation, snapshot))
 		return;
@@ -4089,31 +4066,6 @@
 	}
 	Assert(TransactionIdIsValid(xid));
 
-<<<<<<< HEAD
-	return CheckForSerializableConflictOut(relation, xid, snapshot);
-}
-
-void
-CheckForSerializableConflictOut(Relation relation, TransactionId xid, Snapshot snapshot)
-{
-	SERIALIZABLEXIDTAG sxidtag;
-	SERIALIZABLEXID *sxid;
-	SERIALIZABLEXACT *sxact;
-
-	if (!SerializationNeededForRead(relation, snapshot))
-		return;
-
-	/*
-	 * Find top level xid.  Bail out if xid is too early to be a conflict, or
-	 * if it's our own xid.
-	 */
-	if (TransactionIdEquals(xid, GetTopTransactionIdIfAny()))
-		return;
-	xid = SubTransGetTopmostTransaction(xid);
-	if (TransactionIdPrecedes(xid, TransactionXmin))
-		return;
-=======
->>>>>>> 8d1b9648
 	if (TransactionIdEquals(xid, GetTopTransactionIdIfAny()))
 		return;
 
