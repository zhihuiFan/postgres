--- conflicted
+++ resolved
@@ -2547,13 +2547,6 @@
 void
 PredicateLockTuple(Relation relation, HeapTuple tuple, Snapshot snapshot)
 {
-<<<<<<< HEAD
-	TransactionId targetxmin;
-=======
-	PREDICATELOCKTARGETTAG tag;
-	ItemPointer tid;
->>>>>>> 830d1c73
-
 	if (!SerializationNeededForRead(relation, snapshot))
 		return;
 
