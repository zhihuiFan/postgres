--- conflicted
+++ resolved
@@ -249,14 +249,8 @@
 	/*
 	 * OK, let's do it.  First, initialize progress reporting.
 	 */
-<<<<<<< HEAD
-	LWLockAcquire(ProcArrayLock, LW_EXCLUSIVE);
-	MyPgXact->vacuumFlags |= PROC_IN_ANALYZE;
-	LWLockRelease(ProcArrayLock);
-=======
 	pgstat_progress_start_command(PROGRESS_COMMAND_ANALYZE,
 								  RelationGetRelid(onerel));
->>>>>>> efc5dcfd
 
 	/*
 	 * Do the normal non-recursive ANALYZE.  We can skip this for partitioned
