--- conflicted
+++ resolved
@@ -78,9 +78,7 @@
 # ----------
 # Another group of parallel tests
 # ----------
-<<<<<<< HEAD
-test: create_table_like alter_generic alter_operator misc async dbsize misc_functions sysviews tsrf collate.icu.utf8 tidscan zstidscan
-
+test: create_table_like alter_generic alter_operator misc async dbsize misc_functions sysviews tsrf tid tidscan zstidscan collate.icu.utf8 incremental_sort
 
 # ----------
 # zedstore does a vacuum followed by checking the recycled pages, other active
@@ -88,9 +86,6 @@
 # other tests
 # ----------
 test: zedstore
-=======
-test: create_table_like alter_generic alter_operator misc async dbsize misc_functions sysviews tsrf tid tidscan collate.icu.utf8 incremental_sort
->>>>>>> efc5dcfd
 
 # rules cannot run concurrently with any test that creates
 # a view or rule in the public schema
